use alloc::vec::Vec;
<<<<<<< HEAD

=======
>>>>>>> d4d3ca22
use arbitrary::{Arbitrary, Unstructured};

/// The control plane of chaos mode.
/// Please see the [crate-level documentation](crate).
#[derive(Debug, Clone, Default)]
pub struct ControlPlane {
    data: Vec<u8>,
    fuel: Option<u8>,
    /// This is used as a little optimization to avoid additional heap
    /// allocations when using `Unstructured` internally. See the source of
    /// [`ControlPlane::shuffle`] for an example.
    tmp: Vec<u8>,
}

impl Arbitrary<'_> for ControlPlane {
    fn arbitrary<'a>(u: &mut arbitrary::Unstructured<'a>) -> arbitrary::Result<Self> {
        Ok(Self::new(u.arbitrary()?))
    }
}

impl ControlPlane {
    fn new(data: Vec<u8>) -> Self {
        Self {
            data,
            fuel: None,
            tmp: Vec::new(),
        }
    }

    /// Set the [fuel limit](crate#fuel-limit). Zero is interpreted as the
    /// fuel limit being deactivated, consistent with the cranelift setting
    /// `control_plane_fuel`.
    pub fn set_fuel(&mut self, fuel: u8) {
        self.fuel = (fuel != 0).then_some(fuel)
    }

    /// Tries to consume fuel, returning `true` if successful (or if
    /// fuel-limiting is disabled).
    fn consume_fuel(&mut self) -> bool {
        match self.fuel {
            None => true,               // fuel deactivated
            Some(f) if f == 0 => false, // no more fuel
            Some(ref mut f) => {
                *f -= 1;
                true
            }
        }
    }

    /// Returns a pseudo-random boolean if the control plane was constructed
    /// with `arbitrary`.
    ///
    /// The default value `false` will always be returned if the
    /// pseudo-random data is exhausted or the control plane was constructed
    /// with `default`.
    pub fn get_decision(&mut self) -> bool {
        self.consume_fuel() && self.data.pop().unwrap_or_default() & 1 == 1
    }

    /// Returns an arbitrary value if the control plane was constructed with
    /// `arbitrary`.
    ///
    /// The default value will always be returned if the pseudo-random data is
    /// exhausted or the control plane was constructed with `default`.
    pub fn get_arbitrary<T: for<'a> Arbitrary<'a> + Default>(&mut self) -> T {
        if !self.consume_fuel() || self.data.is_empty() {
            return T::default();
        }
        let mut u = Unstructured::new(&self.data);
        let res = u.arbitrary().unwrap_or_default();

        // take remaining bytes
        let rest = u.take_rest();
        self.tmp.resize(rest.len(), 0); // allocates once per control plane
        self.tmp.copy_from_slice(rest);
        core::mem::swap(&mut self.data, &mut self.tmp);

        res
    }

    /// Shuffles the items in the slice into a pseudo-random permutation if
    /// the control plane was constructed with `arbitrary`.
    ///
    /// The default operation, to leave the slice unchanged, will always be
    /// performed if the pseudo-random data is exhausted or the control
    /// plane was constructed with `default`.
    pub fn shuffle<T>(&mut self, slice: &mut [T]) {
        if !self.consume_fuel() || self.data.is_empty() {
            return;
        }
        let mut u = Unstructured::new(&self.data);

        // adapted from:
        // https://docs.rs/arbitrary/1.3.0/arbitrary/struct.Unstructured.html#examples-1
        let mut to_permute = &mut slice[..];

        while to_permute.len() > 1 {
            if let Ok(idx) = u.choose_index(to_permute.len()) {
                to_permute.swap(0, idx);
                to_permute = &mut to_permute[1..];
            } else {
                break;
            }
        }

        // take remaining bytes
        let rest = u.take_rest();
        self.tmp.resize(rest.len(), 0); // allocates once per control plane
        self.tmp.copy_from_slice(rest);
        core::mem::swap(&mut self.data, &mut self.tmp);
    }

    /// Returns a new iterator over the same items as the input iterator in
    /// a pseudo-random order if the control plane was constructed with
    /// `arbitrary`.
    ///
    /// The default value, an iterator with an unchanged order, will always
    /// be returned if the pseudo-random data is exhausted or the control
    /// plane was constructed with `default`.
    pub fn shuffled<T>(&mut self, iter: impl Iterator<Item = T>) -> impl Iterator<Item = T> {
        let mut slice: Vec<_> = iter.collect();
        self.shuffle(&mut slice);
        slice.into_iter()
    }
}<|MERGE_RESOLUTION|>--- conflicted
+++ resolved
@@ -1,8 +1,4 @@
 use alloc::vec::Vec;
-<<<<<<< HEAD
-
-=======
->>>>>>> d4d3ca22
 use arbitrary::{Arbitrary, Unstructured};
 
 /// The control plane of chaos mode.
