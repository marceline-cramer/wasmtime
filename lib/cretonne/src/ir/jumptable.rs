//! Jump table representation.
//!
//! Jump tables are declared in the preamble and assigned an `ir::entities::JumpTable` reference.
//! The actual table of destinations is stored in a `JumpTableData` struct defined in this module.

use ir::entities::Ebb;
use packed_option::PackedOption;
use std::fmt::{self, Display, Formatter};
use std::iter;
use std::slice;
<<<<<<< HEAD
use std::fmt::{self, Display, Formatter};
=======
>>>>>>> 24c8e652
use std::vec::Vec;

/// Contents of a jump table.
///
/// All jump tables use 0-based indexing and are expected to be densely populated. They don't need
/// to be completely populated, though. Individual entries can be missing.
#[derive(Clone)]
pub struct JumpTableData {
    // Table entries, using `None` as a placeholder for missing entries.
    table: Vec<PackedOption<Ebb>>,

    // How many `None` holes in table?
    holes: usize,
}

impl JumpTableData {
    /// Create a new empty jump table.
    pub fn new() -> Self {
        Self {
            table: Vec::new(),
            holes: 0,
        }
    }

    /// Create a new empty jump table with the specified capacity.
    pub fn with_capacity(capacity: usize) -> Self {
        Self {
            table: Vec::with_capacity(capacity),
            holes: 0,
        }
    }

    /// Get the number of table entries.
    pub fn len(&self) -> usize {
        self.table.len()
    }

    /// Set a table entry.
    ///
    /// The table will grow as needed to fit `idx`.
    pub fn set_entry(&mut self, idx: usize, dest: Ebb) {
        // Resize table to fit `idx`.
        if idx >= self.table.len() {
            self.holes += idx - self.table.len();
            self.table.resize(idx + 1, None.into());
        } else if self.table[idx].is_none() {
            // We're filling in an existing hole.
            self.holes -= 1;
        }
        self.table[idx] = dest.into();
    }

    /// Append a table entry.
    pub fn push_entry(&mut self, dest: Ebb) {
        self.table.push(dest.into())
    }

    /// Clear a table entry.
    ///
    /// The `br_table` instruction will fall through if given an index corresponding to a cleared
    /// table entry.
    pub fn clear_entry(&mut self, idx: usize) {
        if idx < self.table.len() && self.table[idx].is_some() {
            self.holes += 1;
            self.table[idx] = None.into();
        }
    }

    /// Get the entry for `idx`, or `None`.
    pub fn get_entry(&self, idx: usize) -> Option<Ebb> {
        self.table.get(idx).and_then(|e| e.expand())
    }

    /// Enumerate over all `(idx, dest)` pairs in the table in order.
    ///
    /// This returns an iterator that skips any empty slots in the table.
    pub fn entries(&self) -> Entries {
        Entries(self.table.iter().cloned().enumerate())
    }

    /// Checks if any of the entries branch to `ebb`.
    pub fn branches_to(&self, ebb: Ebb) -> bool {
        self.table.iter().any(|target_ebb| {
            target_ebb.expand() == Some(ebb)
        })
    }

    /// Access the whole table as a mutable slice.
    pub fn as_mut_slice(&mut self) -> &mut [PackedOption<Ebb>] {
        self.table.as_mut_slice()
    }
}

/// Enumerate `(idx, dest)` pairs in order.
pub struct Entries<'a>(iter::Enumerate<iter::Cloned<slice::Iter<'a, PackedOption<Ebb>>>>);

impl<'a> Iterator for Entries<'a> {
    type Item = (usize, Ebb);

    fn next(&mut self) -> Option<Self::Item> {
        loop {
            if let Some((idx, dest)) = self.0.next() {
                if let Some(ebb) = dest.expand() {
                    return Some((idx, ebb));
                }
            } else {
                return None;
            }
        }
    }
}

impl Display for JumpTableData {
    fn fmt(&self, fmt: &mut Formatter) -> fmt::Result {
        match self.table.first().and_then(|e| e.expand()) {
            None => write!(fmt, "jump_table 0")?,
            Some(first) => write!(fmt, "jump_table {}", first)?,
        }

        for dest in self.table.iter().skip(1).map(|e| e.expand()) {
            match dest {
                None => write!(fmt, ", 0")?,
                Some(ebb) => write!(fmt, ", {}", ebb)?,
            }
        }
        Ok(())
    }
}

#[cfg(test)]
mod tests {
    use super::JumpTableData;
    use entity::EntityRef;
<<<<<<< HEAD
    use std::vec::Vec;
    use std::string::ToString;
=======
    use ir::Ebb;
    use std::string::ToString;
    use std::vec::Vec;
>>>>>>> 24c8e652

    #[test]
    fn empty() {
        let jt = JumpTableData::new();

        assert_eq!(jt.get_entry(0), None);
        assert_eq!(jt.get_entry(10), None);

        assert_eq!(jt.to_string(), "jump_table 0");

        let v: Vec<(usize, Ebb)> = jt.entries().collect();
        assert_eq!(v, []);
    }

    #[test]
    fn insert() {
        let e1 = Ebb::new(1);
        let e2 = Ebb::new(2);

        let mut jt = JumpTableData::new();

        jt.set_entry(0, e1);
        jt.set_entry(0, e2);
        jt.set_entry(10, e1);

        assert_eq!(
            jt.to_string(),
            "jump_table ebb2, 0, 0, 0, 0, 0, 0, 0, 0, 0, ebb1"
        );

        let v: Vec<(usize, Ebb)> = jt.entries().collect();
        assert_eq!(v, [(0, e2), (10, e1)]);
    }
}<|MERGE_RESOLUTION|>--- conflicted
+++ resolved
@@ -8,10 +8,6 @@
 use std::fmt::{self, Display, Formatter};
 use std::iter;
 use std::slice;
-<<<<<<< HEAD
-use std::fmt::{self, Display, Formatter};
-=======
->>>>>>> 24c8e652
 use std::vec::Vec;
 
 /// Contents of a jump table.
@@ -145,14 +141,9 @@
 mod tests {
     use super::JumpTableData;
     use entity::EntityRef;
-<<<<<<< HEAD
-    use std::vec::Vec;
-    use std::string::ToString;
-=======
     use ir::Ebb;
     use std::string::ToString;
     use std::vec::Vec;
->>>>>>> 24c8e652
 
     #[test]
     fn empty() {
