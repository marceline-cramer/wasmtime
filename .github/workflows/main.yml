name: CI
on:
  # Run CI for PRs to `main` and to release branches.
  #
  # Note that PRs to `main` will run a subset of tests and PRs to the
  # `release-*` branches will run full CI.
  pull_request:
    branches:
    - main
    - 'release-*'

  # Run full CI on the `main` branch once a day to prime the GitHub Actions
  # caches used by PRs and the merge queue.
  schedule:
  - cron: '13 4 * * *'

  # This is the CI that runs for PRs-to-merge.
  merge_group:

  push:
    branches:
    # Right now merge queues can't be used with wildcards in branch protections
    # so full CI runs both on PRs to release branches as well as merges to
    # release branches. Note that the merge to a release branch may produce a
    # tag at the end of CI if successful and the tag will trigger the artifact
    # uploads as well as publication to crates.io.
    - 'release-*'

defaults:
  run:
    shell: bash

# Cancel any in-flight jobs for the same PR/branch so there's only one active
# at a time
concurrency:
  group: ${{ github.workflow }}-${{ github.ref }}
  cancel-in-progress: true

jobs:
  # Check Code style quickly by running `rustfmt` over all code
  rustfmt:
    name: Rustfmt
    runs-on: ubuntu-latest
    steps:
    - uses: actions/checkout@v4
      with:
        submodules: true
    - uses: ./.github/actions/install-rust
    - run: rustup component add rustfmt
    - run: cargo fmt --all -- --check

    # common logic to cancel the entire run if this job fails
    - run: gh run cancel ${{ github.run_id }}
      if: failure() && github.event_name != 'pull_request'
      env:
        GH_TOKEN: ${{ github.token }}

  # Quick JS formatting/linting checks for the little bits of JS we have for the
  # `wasmtime explore` UI.
  check_js:
    name: Check JS
    runs-on: ubuntu-latest
    steps:
    - uses: actions/checkout@v4
    - run: npm install
      working-directory: ./crates/explorer
    - run: npm run lint
      working-directory: ./crates/explorer
    - run: npm run fmt-check
      working-directory: ./crates/explorer

    # common logic to cancel the entire run if this job fails
    - run: gh run cancel ${{ github.run_id }}
      if: failure() && github.event_name != 'pull_request'
      env:
        GH_TOKEN: ${{ github.token }}

  # Check Code style quickly by running `clang-format` over all the C/C++ code
  #
  # Note that `wasmtime-platform.h` is excluded here as it's auto-generated.
  clangformat:
    name: Clang format
    runs-on: ubuntu-latest
    steps:
    - uses: actions/checkout@v4
      with:
        submodules: true
    - run: |
        git ls-files '*.h' '*.c' '*.cpp' | \
          grep -v wasmtime-platform.h | \
          grep -v wasm.h | \
          xargs clang-format-15 --dry-run --Werror --verbose

    # common logic to cancel the entire run if this job fails
    - run: gh run cancel ${{ github.run_id }}
      if: failure() && github.event_name != 'pull_request'
      env:
        GH_TOKEN: ${{ github.token }}

  # Lint dependency graph for security advisories, duplicate versions, and
  # incompatible licences
  cargo_deny:
    name: Cargo deny
    needs: determine
    if: needs.determine.outputs.audit
    runs-on: ubuntu-latest
    steps:
    - uses: actions/checkout@v4
      with:
        submodules: true
    - uses: ./.github/actions/install-rust
    - run: |
        set -e
        curl -L https://github.com/EmbarkStudios/cargo-deny/releases/download/0.14.5/cargo-deny-0.14.5-x86_64-unknown-linux-musl.tar.gz | tar xzf -
        mv cargo-deny-*-x86_64-unknown-linux-musl/cargo-deny cargo-deny
        echo `pwd` >> $GITHUB_PATH
    - run: cargo deny check bans licenses

    # common logic to cancel the entire run if this job fails
    - run: gh run cancel ${{ github.run_id }}
      if: failure() && github.event_name != 'pull_request'
      env:
        GH_TOKEN: ${{ github.token }}

  # Ensure dependencies are vetted. See https://mozilla.github.io/cargo-vet/
  #
  # Note that this step, on PRs only, is allowed to fail. This is then followed
  # up with the `cargo_vet_failure_for_prs` step below. The intention is to
  # avoid causing this check to fail PRs while still enabling it to fail the
  # merge queue checks. That way PRs can enter the merge queue when this step is
  # failing if `main` has picked up `cargo vet` entries in the meantime for the
  # failures.
  cargo_vet:
    name: Cargo vet
    needs: determine
    if: needs.determine.outputs.audit
    runs-on: ubuntu-latest
    outputs:
      outcome: ${{ steps.vet.outcome }}
    steps:
    - uses: actions/checkout@v4
      with:
        submodules: true
    - uses: ./.github/actions/install-rust
    - uses: ./.github/actions/install-cargo-vet
    - id: vet
      run: cargo vet --locked
      continue-on-error: ${{ github.event_name == 'pull_request' }}

    # common logic to cancel the entire run if this job fails
    - run: gh run cancel ${{ github.run_id }}
      if: failure() && github.event_name != 'pull_request'
      env:
        GH_TOKEN: ${{ github.token }}

  cargo_vet_failure_for_prs:
    name: Cargo vet failed on a Pull Request
    needs:
    - determine
    - cargo_vet
    if: |
      needs.determine.outputs.audit
      && github.event_name == 'pull_request'
      && needs.cargo_vet.outputs.outcome == 'failure'
    runs-on: ubuntu-latest
    steps:
    # NB: this message ideally would link back to the previous step, but I'm not
    # sure how to easily do that.
    - run: |
        echo 'failed to run "cargo vet", see previous `Cargo vet` step'
        echo 'exiting with a nonzero status now to alert PR authors'
        echo 'note, though, that this PR can still enter the merge queue'
        echo ''
        echo 'See https://docs.wasmtime.dev/contributing-coding-guidelines.html#cargo-vet-for-contributors'
        echo 'for more information about the vetting process for Wasmtime'
        exit 1

  # This job is a dependency of many of the jobs below. This calculates what's
  # actually being run for this workflow. For example:
  #
  # * Pushes to branches, which is currently both pushes to merge queue branches
  #   as well as release branches, perform full CI.
  # * PRs to release branches (not `main`) run full CI.
  # * PRs to `main` will only run a few smoke tests above plus some elements of
  #   the test matrix. The test matrix here is determined dynamically by the
  #   `./ci/build-test-matrix.js` script given the commits that happened and
  #   the files modified.
  determine:
    name: Determine CI jobs to run
    runs-on: ubuntu-latest
    outputs:
      run-full: ${{ steps.calculate.outputs.run-full }}
      test-matrix: ${{ steps.calculate.outputs.test-matrix }}
      build-matrix: ${{ steps.calculate.outputs.build-matrix }}
      test-capi: ${{ steps.calculate.outputs.test-capi }}
      test-nightly: ${{ steps.calculate.outputs.test-nightly }}
      audit: ${{ steps.calculate.outputs.audit }}
      preview1-adapter: ${{ steps.calculate.outputs.preview1-adapter }}
      run-dwarf: ${{ steps.calculate.outputs.run-dwarf }}
    steps:
    - uses: actions/checkout@v4
    - id: calculate
      env:
        GH_TOKEN: ${{ github.token }}
      run: |
        touch commits.log names.log
        # Note that CI doesn't run on pushes to `main`, only pushes to merge
        # queue branches and release branches, so this only runs full CI in
        # those locations.
        if [ "${{ github.event_name }}" != "pull_request" ]; then
          run_full=true
        else
          pr=${{ github.event.number }}
          gh pr view $pr --json commits | tee commits.log
          gh pr diff $pr --name-only | tee names.log || echo "failed to get files"
          if [ "${{ github.base_ref }}" != "main" ]; then
            run_full=true
          elif grep -q 'prtest:full' commits.log; then
            run_full=true
          elif grep -q 'prtest:debug' commits.log; then
            echo run-dwarf=true >> $GITHUB_OUTPUT
          fi
          if grep -q crates.c-api names.log; then
            echo test-capi=true >> $GITHUB_OUTPUT
          fi
          if grep -q fuzz names.log; then
            echo test-nightly=true >> $GITHUB_OUTPUT
          fi
          if grep -q sys.custom names.log; then
            echo test-nightly=true >> $GITHUB_OUTPUT
          fi
          if grep -q Cargo.lock names.log; then
            echo audit=true >> $GITHUB_OUTPUT
          fi
          if grep -q supply-chain names.log; then
            echo audit=true >> $GITHUB_OUTPUT
          fi
          if grep -q component-adapter names.log; then
            echo preview1-adapter=true >> $GITHUB_OUTPUT
          fi
          if grep -q debug names.log; then
            echo run-dwarf=true >> $GITHUB_OUTPUT
          fi
        fi
        matrix="$(node ./ci/build-test-matrix.js ./commits.log ./names.log $run_full)"
        echo "test-matrix={\"include\":$(echo $matrix)}" >> $GITHUB_OUTPUT
        echo "$matrix"

        matrix="$(node ./ci/build-build-matrix.js)"
        echo "build-matrix={\"include\":$(echo $matrix)}" >> $GITHUB_OUTPUT

        if [ "$run_full" = "true" ]; then
            echo run-full=true >> $GITHUB_OUTPUT
            echo test-capi=true >> $GITHUB_OUTPUT
            echo test-nightly=true >> $GITHUB_OUTPUT
            echo audit=true >> $GITHUB_OUTPUT
            echo preview1-adapter=true >> $GITHUB_OUTPUT
            echo run-dwarf=true >> $GITHUB_OUTPUT
        fi

  # Build all documentation of Wasmtime, including the C API documentation,
  # mdbook documentation, etc. This produces a `gh-pages` artifact which is what
  # gets uploaded to the `gh-pages` branch later on.
  doc:
    needs: determine
    if: needs.determine.outputs.run-full
    name: Doc build
    runs-on: ubuntu-latest
    env:
      CARGO_MDBOOK_VERSION: 0.4.37
      RUSTDOCFLAGS: -Dbroken_intra_doc_links --cfg docsrs
      OPENVINO_SKIP_LINKING: 1
    steps:
    - uses: actions/checkout@v4
      with:
        submodules: true
    - uses: ./.github/actions/install-rust
      with:
        toolchain: wasmtime-ci-pinned-nightly

    # Build C API documentation
    - run: curl -L https://sourceforge.net/projects/doxygen/files/rel-1.9.3/doxygen-1.9.3.linux.bin.tar.gz/download | tar xzf -
    - run: echo "`pwd`/doxygen-1.9.3/bin" >> $GITHUB_PATH
    - run: cmake -S crates/c-api -B target/c-api
    - run: cmake --build target/c-api --target doc

    # install mdbook, build the docs, and test the docs
    - uses: actions/cache@v4
      with:
        path: ${{ runner.tool_cache }}/mdbook
        key: cargo-mdbook-bin-${{ env.CARGO_MDBOOK_VERSION }}
    - run: |
        echo "${{ runner.tool_cache }}/mdbook/bin" >> $GITHUB_PATH
        cargo install --root ${{ runner.tool_cache }}/mdbook --version ${{ env.CARGO_MDBOOK_VERSION }} mdbook --locked
    - run: (cd docs && mdbook build)
    - run: cargo build -p wasi-common --features wasmtime/wat,wasmtime/cranelift
    - run: (cd docs && mdbook test -L ../target/debug/deps)

    # Build Rust API documentation.
    #
    # Enable extra features in crates as well to ensure they're documented
    - run: |
        cargo doc --no-deps --workspace \
          --exclude wasmtime-cli \
          --exclude test-programs \
          --exclude cranelift-codegen-meta \
          --features call-hook
      env:
        RUSTDOCFLAGS: --cfg=docsrs
    - run: cargo doc --package cranelift-codegen-meta --document-private-items
      env:
        RUSTDOCFLAGS: --cfg=docsrs

    # Assemble the documentation, and always upload it as an artifact for
    # inspection on PRs and such.
    - run: |
        mv docs/book gh-pages
        mv crates/c-api/html gh-pages/c-api
        mv target/doc gh-pages/api
        tar czf gh-pages.tar.gz gh-pages
    - uses: actions/upload-artifact@v4
      with:
        name: gh-pages
        path: gh-pages.tar.gz

    # common logic to cancel the entire run if this job fails
    - run: gh run cancel ${{ github.run_id }}
      if: failure() && github.event_name != 'pull_request'
      env:
        GH_TOKEN: ${{ github.token }}

  # Checks of various feature combinations and whether things compile. The goal
  # here isn't to run tests, mostly just serve as a double-check that Rust code
  # compiles and is likely to work everywhere else.
  micro_checks:
    needs: determine
    name: Check ${{matrix.name}}
    strategy:
      fail-fast: true
      matrix:
        include:
          - name: wasmtime
            checks: |
              -p wasmtime --no-default-features
              -p wasmtime --no-default-features --features wat
              -p wasmtime --no-default-features --features profiling
              -p wasmtime --no-default-features --features cache
              -p wasmtime --no-default-features --features async
              -p wasmtime --no-default-features --features pooling-allocator
              -p wasmtime --no-default-features --features cranelift
              -p wasmtime --no-default-features --features component-model
              -p wasmtime --no-default-features --features runtime,component-model
              -p wasmtime --no-default-features --features cranelift,wat,async,cache
              -p wasmtime --no-default-features --features winch
              -p wasmtime --no-default-features --features wmemcheck
              -p wasmtime --no-default-features --features wmemcheck,cranelift,runtime
              -p wasmtime --no-default-features --features demangle
              -p wasmtime --no-default-features --features addr2line
              -p wasmtime --no-default-features --features gc
              -p wasmtime --no-default-features --features runtime,gc
              -p wasmtime --no-default-features --features cranelift,gc
              -p wasmtime --no-default-features --features runtime
              -p wasmtime --no-default-features --features threads
              -p wasmtime --no-default-features --features runtime,threads
              -p wasmtime --no-default-features --features cranelift,threads
              -p wasmtime --features incremental-cache
              -p wasmtime --all-features

          - name: wasmtime-cli
            checks: |
              -p wasmtime-cli --no-default-features
              -p wasmtime-cli --no-default-features --features pooling-allocator
              -p wasmtime-cli --no-default-features --features run
              -p wasmtime-cli --no-default-features --features run,component-model
              -p wasmtime-cli --no-default-features --features run,pooling-allocator
              -p wasmtime-cli --no-default-features --features compile
              -p wasmtime-cli --no-default-features --features compile,cranelift
              -p wasmtime-cli --no-default-features --features compile,cranelift,component-model
              -p wasmtime-cli --all-features
              -p wasmtime-cli --features component-model

          - name: cranelift-codegen benches
            checks: |
              --benches -p cranelift-codegen

          - name: wasmtime-bench-api
            checks: |
              -p wasmtime-bench-api

          - name: wasmtime-c-api
            checks: |
              -p wasmtime-c-api --no-default-features
              -p wasmtime-c-api --no-default-features --features wat
              -p wasmtime-c-api --no-default-features --features wasi
    runs-on: ubuntu-latest
    steps:
    - uses: actions/checkout@v4
      with:
        submodules: true
    - uses: ./.github/actions/install-rust

    # Run the check.
    - run: |
        checks=$(cat <<END
        ${{ matrix.checks }}
        END
        )
        echo "$checks" | xargs -I CHECK sh -c 'echo "=== cargo check CHECK ==="; cargo check CHECK'

    # Common logic to cancel the entire run if this job fails.
    - run: gh run cancel ${{ github.run_id }}
      if: failure() && github.event_name != 'pull_request'
      env:
        GH_TOKEN: ${{ github.token }}

  # Similar to `micro_checks` but where we need to install some more state
  # (e.g. Android NDK) and we haven't factored support for those things out into
  # a parallel jobs yet.
  monolith_checks:
    needs: determine
    name: Monolith Checks
    runs-on: ubuntu-latest
    env:
      CARGO_NDK_VERSION: 2.12.2
    steps:
    - uses: actions/checkout@v4
      with:
        submodules: true
    - uses: ./.github/actions/install-rust

    # Checks for no_std support, ensure that crates can build on a no_std
    # target
    - run: rustup target add x86_64-unknown-none
<<<<<<< HEAD
    - run: |
        cargo check -p wasmtime --no-default-features --features runtime,gc,component-model
        cargo check -p cranelift-control --no-default-features
        cargo check -p cranelift-codegen --no-default-features --features all-arch,trace-log
      env:
        CARGO_BUILD_TARGET: x86_64-unknown-none
=======
    - run: cargo check --target x86_64-unknown-none -p wasmtime --no-default-features --features runtime,gc,component-model
    - run: cargo check --target x86_64-unknown-none -p cranelift-control --no-default-features
>>>>>>> 488e5056

    # Check that wasmtime compiles with panic=abort since there's some `#[cfg]`
    # for specifically panic=abort there.
    - run: cargo check -p wasmtime
      env:
        RUSTFLAGS: -Cpanic=abort

    # Check a few builds of the cranelift backend
    # - only x86 backend support,
    # - only arm64 backend support,
    # - no debug_assertions.
    - run: cargo check --manifest-path=./cranelift/Cargo.toml --bin clif-util --no-default-features --features=cranelift-codegen/arm64
    - run: cargo check --manifest-path=./cranelift/Cargo.toml --bin clif-util --no-default-features --features=cranelift-codegen/x86
    - run: cargo check --manifest-path=./cranelift/Cargo.toml --bin clif-util
      env:
        CARGO_PROFILE_DEV_DEBUG_ASSERTIONS: false

    # Check whether `wasmtime` cross-compiles to x86_64-unknown-freebsd
    # TODO: We aren't building with default features since the `ittapi` crate fails to compile on freebsd.
    - run: rustup target add x86_64-unknown-freebsd
    - run: cargo check -p wasmtime --no-default-features --features cranelift,wat,async,cache --target x86_64-unknown-freebsd

    # Run clippy configuration
    - run: rustup component add clippy
    - run: cargo clippy --workspace

    # Re-vendor all WIT files and ensure that they're all up-to-date by ensuring
    # that there's no git changes.
    - name: Re-vendor WIT
      run: ./ci/vendor-wit.sh
    - run: git diff --exit-code

    # Re-vendor the C API and make sure it's up-to-date.
    - name: Re-vendor C API
      run: ./ci/vendor-c-api-headers.sh
    - run: git diff --exit-code

    # common logic to cancel the entire run if this job fails
    - run: gh run cancel ${{ github.run_id }}
      if: failure() && github.event_name != 'pull_request'
      env:
        GH_TOKEN: ${{ github.token }}

  # Check whether `wasmtime` cross-compiles to aarch64-pc-windows-msvc
  # We don't build nor test it because it lacks trap handling.
  # Tracking issue: https://github.com/bytecodealliance/wasmtime/issues/4992
  checks_winarm64:
    needs: determine
    if: needs.determine.outputs.run-full
    name: Check Windows ARM64
    runs-on: windows-latest
    steps:
    - uses: actions/checkout@v4
      with:
        submodules: true
    - uses: ./.github/actions/install-rust
    - run: rustup target add aarch64-pc-windows-msvc
    - run: cargo check -p wasmtime --target aarch64-pc-windows-msvc

    # common logic to cancel the entire run if this job fails
    - run: gh run cancel ${{ github.run_id }}
      if: failure() && github.event_name != 'pull_request'
      env:
        GH_TOKEN: ${{ github.token }}

  # Run tests that require a nightly compiler, such as building fuzz targets.
  test_nightly:
    needs: determine
    if: needs.determine.outputs.test-nightly
    name: Nightly tests
    runs-on: ubuntu-latest
    steps:
    - uses: actions/checkout@v4
      with:
        submodules: true
    # Note that nightly is pinned here to insulate us from breakage that might
    # happen upstream. This is periodically updated through a PR.
    - uses: ./.github/actions/install-rust
      with:
        toolchain: wasmtime-ci-pinned-nightly

    # Ensure that fuzzers still build.
    #
    # Install the OCaml packages necessary for fuzz targets that use the
    # `wasm-spec-interpreter`.
    - run: cargo install cargo-fuzz --vers "^0.11" --locked
    - run: sudo apt-get update && sudo apt install -y ocaml-nox ocamlbuild ocaml-findlib libzarith-ocaml-dev
    - run: cargo fetch
      working-directory: ./fuzz
    - run: cargo fuzz build --dev -s none
    - run: cargo fuzz build --dev -s none --fuzz-dir ./cranelift/isle/fuzz
    - run: cargo fuzz build --dev -s none --fuzz-dir ./crates/environ/fuzz --features component-model

    # common logic to cancel the entire run if this job fails
    - run: gh run cancel ${{ github.run_id }}
      if: failure() && github.event_name != 'pull_request'
      env:
        GH_TOKEN: ${{ github.token }}

  # Perform all tests of the c-api
  test_capi:
    needs: determine
    name: Test C-API ${{ matrix.os }}
    runs-on: ${{ matrix.os }}
    if: needs.determine.outputs.test-capi

    strategy:
      fail-fast: true
      matrix:
        os: [ubuntu-latest, macos-latest, windows-latest]

    steps:
    - uses: actions/checkout@v4
      with:
        submodules: true
    - uses: ./.github/actions/install-rust

    # Build and test the C API with example C programs along with the example
    # Rust programs. Note that this only executes if the `determine` step told
    # us to test the capi which is off-by-default for PRs.
    - run: cmake -Sexamples -Bexamples/build -DBUILD_SHARED_LIBS=OFF
    - run: cmake --build examples/build --config Debug
    - run: cmake -E env CTEST_OUTPUT_ON_FAILURE=1 cmake --build examples/build --config Debug --target RUN_TESTS
      env:
        RUST_BACKTRACE: 1
      if: matrix.os == 'windows-latest'
    - run: cmake -E env CTEST_OUTPUT_ON_FAILURE=1 cmake --build examples/build --config Debug --target test
      env:
        RUST_BACKTRACE: 1
      if: matrix.os != 'windows-latest'

  # Perform all tests (debug mode) for `wasmtime`.
  #
  # Note that the full matrix for what may run here is defined within
  # `./ci/build-test-matrix.js` and the execution of the `determine` step will
  # calculate whether the tests are actually run as part of PRs and such.
  test:
    needs: determine
    name: ${{ matrix.name }}
    runs-on: ${{ matrix.os }}
    env:
      QEMU_BUILD_VERSION: 8.1.5
    strategy:
      fail-fast: ${{ github.event_name != 'pull_request' }}
      matrix: ${{ fromJson(needs.determine.outputs.test-matrix) }}
    steps:
    - uses: actions/checkout@v4
      with:
        submodules: true
    - uses: ./.github/actions/install-rust
      with:
        toolchain: ${{ matrix.rust }}

    # Install targets in order to build various tests throughout the repo
    - run: rustup target add wasm32-wasi wasm32-unknown-unknown ${{ matrix.target }}
    - run: echo CARGO_BUILD_TARGET=${{ matrix.target }} >> $GITHUB_ENV
      if: matrix.target != ''

    # Fix an ICE for now in gcc when compiling zstd with debuginfo (??)
    - run: echo CFLAGS=-g0 >> $GITHUB_ENV
      if: matrix.target == 'x86_64-pc-windows-gnu'

    # Update binutils if MinGW due to https://github.com/rust-lang/rust/issues/112368
    - run: C:/msys64/usr/bin/pacman.exe -S --needed mingw-w64-x86_64-gcc --noconfirm
      if: matrix.target == 'x86_64-pc-windows-gnu'
    - shell: pwsh
      run: echo "C:\msys64\mingw64\bin" >> $Env:GITHUB_PATH
      if: matrix.target == 'x86_64-pc-windows-gnu'

    - run: cargo fetch --locked

    - uses: actions/cache@v4
      with:
        path: ${{ runner.tool_cache }}/qemu
        key: qemu-${{ matrix.target }}-${{ env.QEMU_BUILD_VERSION }}-patchcpuinfo
      if: matrix.target != '' && matrix.os == 'ubuntu-latest'
    - name: Install cross-compilation tools
      run: |
        set -ex
        sudo apt-get update
        sudo apt-get install -y ${{ matrix.gcc_package }} ninja-build

        # Configure Cargo for cross compilation and tell it how it can run
        # cross executables
        upcase=$(echo ${{ matrix.target }} | awk '{ print toupper($0) }' | sed 's/-/_/g')
        echo CARGO_TARGET_${upcase}_RUNNER=${{ runner.tool_cache }}/qemu/bin/${{ matrix.qemu }} >> $GITHUB_ENV
        echo CARGO_TARGET_${upcase}_LINKER=${{ matrix.gcc }} >> $GITHUB_ENV

        # QEMU emulation is not always the speediest, so total testing time
        # goes down if we build the libs in release mode when running tests.
        echo CARGO_PROFILE_DEV_OPT_LEVEL=2 >> $GITHUB_ENV

        # See comments in the source for why we enable this during QEMU
        # emulation.
        echo WASMTIME_TEST_NO_HOG_MEMORY=1 >> $GITHUB_ENV

        # See if qemu is already in the cache
        if [ -f ${{ runner.tool_cache }}/qemu/built ]; then
          exit 0
        fi

        # Download and build qemu from source since the most recent release is
        # way faster at arm emulation than the current version github actions'
        # ubuntu image uses. Disable as much as we can to get it to build
        # quickly.
        curl https://download.qemu.org/qemu-$QEMU_BUILD_VERSION.tar.xz | tar xJf -
        cd qemu-$QEMU_BUILD_VERSION
        ./configure --target-list=${{ matrix.qemu_target }} --prefix=${{ runner.tool_cache}}/qemu --disable-tools --disable-slirp --disable-fdt --disable-capstone --disable-docs
        ninja -C build install
        touch ${{ runner.tool_cache }}/qemu/built
      if: matrix.gcc != ''

    # Record some CPU details; this is helpful information if tests fail due
    # to CPU-specific features.
    - name: CPU information
      run: lscpu
      if: matrix.os == 'ubuntu-latest'
    - name: CPU information
      run: sysctl hw
      if: contains(matrix.os, 'macos')
    - name: CPU information
      run: wmic cpu list /format:list
      shell: pwsh
      if: matrix.os == 'windows-latest'

    # Since MPK (PKU) is not present on some GitHub runners, we check if it is
    # available before force-enabling it. This occasional testing is better than
    # none at all; ideally we would test in a system-mode QEMU VM.
    - name: Force-run with MPK enabled, if available
      if: ${{ contains(matrix.name, 'MPK') }}
      run: |
        if cargo run --example mpk-available; then
          echo "::notice::This CI run will force-enable MPK; this ensures tests conditioned with the \`WASMTIME_TEST_FORCE_MPK\` environment variable will run with MPK-protected memory pool stripes."
          echo WASMTIME_TEST_FORCE_MPK=1 >> $GITHUB_ENV
        else
          echo "::warning::This CI run will not test MPK; it has been detected as not available on this machine (\`cargo run --example mpk-available\`)."
        fi

    # Build and test all features
    - run: ./ci/run-tests.sh --locked ${{ matrix.bucket }}
      env:
        RUST_BACKTRACE: 1

    # NB: the test job here is explicitly lacking in cancellation of this run if
    # something goes wrong. These take the longest anyway and otherwise if
    # Windows fails GitHub Actions will confusingly mark the failed Windows job
    # as cancelled instead of failed.

  # Test `wasmtime-wasi-nn` in its own job, as not all of its backends are
  # compatible with all targets, and each must be tested separately anyways.
  test_wasi_nn:
    strategy:
      matrix:
        feature: ["openvino", "onnx"]
        os: ["ubuntu-latest", "windows-latest"]
        include:
          - os: windows-latest
            feature: winml
    name: Test wasi-nn (${{ matrix.feature }}, ${{ matrix.os }})
    runs-on: ${{ matrix.os }}
    needs: determine
    if: needs.determine.outputs.run-full
    steps:
    - uses: actions/checkout@v4
      with:
        submodules: true
    - uses: ./.github/actions/install-rust

    # Install OpenVINO
    - uses: abrown/install-openvino-action@v8
      if: runner.arch == 'X64'

    # Install WinML for testing wasi-nn WinML backend. WinML is only available
    # on Windows clients and Windows Server with desktop experience enabled.
    # GitHub Actions Window Server image doesn't have desktop experience
    # enabled, so we download the standalone library from ONNX Runtime project.
    - uses: nuget/setup-nuget@v2
      if: (matrix.os == 'windows-latest') && (matrix.feature == 'winml')
    - run: nuget install Microsoft.AI.MachineLearning
      if: (matrix.os == 'windows-latest') && (matrix.feature == 'winml')

    # Install Rust targets.
    - run: rustup target add wasm32-wasi

    # Run the tests!
    - run: cargo test -p wasmtime-wasi-nn --features ${{ matrix.feature }}
      env:
        RUST_BACKTRACE: 1

    # common logic to cancel the entire run if this job fails
    - run: gh run cancel ${{ github.run_id }}
      if: failure() && github.event_name != 'pull_request'
      env:
        GH_TOKEN: ${{ github.token }}

  # Test the `wasmtime-fuzzing` crate. Split out from the main tests because
  # `--all-features` brings in OCaml, which is a pain to get setup for all
  # targets.
  test_fuzzing:
    needs: determine
    if: needs.determine.outputs.run-full
    name: Test wasmtime-fuzzing
    runs-on: 'ubuntu-latest'
    steps:
    - uses: actions/checkout@v4
      with:
        submodules: true
    - uses: ./.github/actions/install-rust

    # Run the tests
    - run: |
        cargo test -p wasmtime-fuzzing -p wasm-spec-interpreter
      env:
        RUST_BACKTRACE: 1

    # common logic to cancel the entire run if this job fails
    - run: gh run cancel ${{ github.run_id }}
      if: failure() && github.event_name != 'pull_request'
      env:
        GH_TOKEN: ${{ github.token }}

  # Test debug (DWARF) related functionality.
  test_debug_dwarf:
    needs: determine
    if: needs.determine.outputs.run-dwarf
    name: Test DWARF debugging
    runs-on: 'ubuntu-latest'
    steps:
    - uses: actions/checkout@v4
      with:
        submodules: true
    - uses: ./.github/actions/install-rust
    - run: rustup target add wasm32-wasi wasm32-unknown-unknown
    - run: |
        sudo apt-get update && sudo apt-get install -y gdb lldb-15 llvm
        # workaround for https://bugs.launchpad.net/ubuntu/+source/llvm-defaults/+bug/1972855
        sudo mkdir -p /usr/lib/local/lib/python3.10/dist-packages/lldb
        sudo ln -s /usr/lib/llvm-15/lib/python3.10/dist-packages/lldb/* /usr/lib/python3/dist-packages/lldb/
        cargo test --test all -- --ignored --test-threads 1 debug::
      env:
        RUST_BACKTRACE: 1
        LLDB: lldb-15 # override default version, 14

    # common logic to cancel the entire run if this job fails
    - run: gh run cancel ${{ github.run_id }}
      if: failure() && github.event_name != 'pull_request'
      env:
        GH_TOKEN: ${{ github.token }}

  build-preview1-component-adapter:
    name: Build wasi-preview1-component-adapter
    needs: determine
    if: needs.determine.outputs.preview1-adapter
    runs-on: ubuntu-latest
    permissions:
      deployments: write
      contents: write
    steps:
    - uses: actions/checkout@v4
      with:
        submodules: true
    - uses: ./.github/actions/install-rust
    - run: rustup target add wasm32-wasi wasm32-unknown-unknown

    - name: Install wasm-tools
      run: |
        curl -L https://github.com/bytecodealliance/wasm-tools/releases/download/wasm-tools-1.0.27/wasm-tools-1.0.27-x86_64-linux.tar.gz | tar xfz -
        echo `pwd`/wasm-tools-1.0.27-x86_64-linux >> $GITHUB_PATH

    - run: ./ci/build-wasi-preview1-component-adapter.sh
      env:
        VERSION: ${{ github.sha }}

    - uses: actions/upload-artifact@v4
      with:
        name: bins-wasi-preview1-component-adapter
        path: target/wasm32-unknown-unknown/release/wasi_snapshot_preview1.*.wasm


    # common logic to cancel the entire run if this job fails
    - run: gh run cancel ${{ github.run_id }}
      if: failure() && github.event_name != 'pull_request'
      env:
        GH_TOKEN: ${{ github.token }}
  
  build-preview1-component-adapter-provider:
    name: Build wasi-preview1-component-adapter-provider
    needs: build-preview1-component-adapter
    runs-on: ubuntu-latest
    steps:
    - uses: actions/checkout@v4
      with:
        submodules: true
    - uses: ./.github/actions/install-rust
    - uses: ./.github/actions/build-adapter-provider
      with:
        run-id: ${{ github.run_id }}
    

    # common logic to cancel the entire run if this job fails
    - run: gh run cancel ${{ github.run_id }}
      if: failure() && github.event_name != 'pull_request'
      env:
        GH_TOKEN: ${{ github.token }}

  # Verify the "min platform" example still works.
  test-min-platform-example:
    name: Test the min-platform example
    needs: determine
    if: needs.determine.outputs.run-full
    runs-on: ubuntu-latest
    steps:
    - uses: actions/checkout@v4
      with:
        submodules: true
    - uses: ./.github/actions/install-rust
    - run: cargo install cbindgen --vers "^0.26" --locked
    - run: rustup target add x86_64-unknown-none
    - run: ./build.sh x86_64-unknown-none
      working-directory: ./examples/min-platform

    # Afterwards make sure the generated header file is up to date by ensuring
    # that the regeneration process didn't change anything in-tree.
    - run: git diff --exit-code

    # Add the `wasmtime-platform.h` file as a release artifact
    - uses: actions/upload-artifact@v4
      with:
        name: wasmtime-platform-header
        path: examples/min-platform/embedding/wasmtime-platform.h

    # common logic to cancel the entire run if this job fails
    - run: gh run cancel ${{ github.run_id }}
      if: failure() && github.event_name != 'pull_request'
      env:
        GH_TOKEN: ${{ github.token }}


  build-wasmtime-target-wasm32:
    name: Build wasmtime-target-wasm32
    if: needs.determine.outputs.run-full
    needs: determine
    runs-on: ubuntu-latest
    steps:
    - uses: actions/checkout@v4
      with:
        submodules: true
    - uses: ./.github/actions/install-rust
    - run: rustup target add wasm32-wasi wasm32-unknown-unknown
    - run: cargo build --target wasm32-wasi --no-default-features --features compile,cranelift,all-arch
      env:
        VERSION: ${{ github.sha }}

    # common logic to cancel the entire run if this job fails
    - run: gh run cancel ${{ github.run_id }}
      if: failure() && github.event_name != 'pull_request'
      env:
        GH_TOKEN: ${{ github.token }}


  bench:
    needs: determine
    if: needs.determine.outputs.run-full
    name: Run benchmarks
    runs-on: ubuntu-latest
    steps:
    - uses: actions/checkout@v4
      with:
        submodules: true
    - uses: ./.github/actions/install-rust
    - run: rustup target add wasm32-wasi
    - run: cargo test --benches --release

    # common logic to cancel the entire run if this job fails
    - run: gh run cancel ${{ github.run_id }}
      if: failure() && github.event_name != 'pull_request'
      env:
        GH_TOKEN: ${{ github.token }}

  # Verify that cranelift's code generation is deterministic
  meta_deterministic_check:
    needs: determine
    if: needs.determine.outputs.run-full
    name: Meta deterministic check
    runs-on: ubuntu-latest
    steps:
    - uses: actions/checkout@v4
      with:
        submodules: true
    - uses: ./.github/actions/install-rust
    - run: cd cranelift/codegen && cargo build --features all-arch
    - run: ci/ensure_deterministic_build.sh

    # common logic to cancel the entire run if this job fails
    - run: gh run cancel ${{ github.run_id }}
      if: failure() && github.event_name != 'pull_request'
      env:
        GH_TOKEN: ${{ github.token }}

  verify-publish:
    needs: determine
    if: github.repository == 'bytecodealliance/wasmtime' && needs.determine.outputs.run-full
    runs-on: ubuntu-latest
    steps:
    - uses: actions/checkout@v4
      with:
        submodules: true
    - uses: ./.github/actions/install-rust
    - run: |
        cd ${{ runner.tool_cache }}
        curl -L https://github.com/mozilla/sccache/releases/download/0.2.13/sccache-0.2.13-x86_64-unknown-linux-musl.tar.gz | tar xzf -
        echo "`pwd`/sccache-0.2.13-x86_64-unknown-linux-musl" >> $GITHUB_PATH
        echo RUSTC_WRAPPER=sccache >> $GITHUB_ENV
    - run: rustc scripts/publish.rs
    # Make sure the tree is publish-able as-is
    - run: ./publish verify
    # Make sure we can bump version numbers for the next release
    - run: ./publish bump

    # common logic to cancel the entire run if this job fails
    - run: gh run cancel ${{ github.run_id }}
      if: failure() && github.event_name != 'pull_request'
      env:
        GH_TOKEN: ${{ github.token }}

  # Run a subset of tests under MIRI on CI to help check the `unsafe` code in
  # Wasmtime to make sure it's at least not obviously incorrect for basic usage.
  # Note that this doesn't run the full test suite since MIRI can't actually run
  # WebAssembly itself at this time (aka it doesn't support a JIT). There are a
  # number of annotations throughout the code which gates some tests on MIRI not
  # being run.
  #
  # Note that `cargo nextest` is used here additionally to get parallel test
  # execution by default to help cut down on the time in CI.
  miri:
    strategy:
      matrix:
        crate: ["wasmtime", "wasmtime-cli", "wasmtime-environ"]
    needs: determine
    if: needs.determine.outputs.run-full && github.repository == 'bytecodealliance/wasmtime'
    name: Miri
    runs-on: ubuntu-latest
    env:
      CARGO_NEXTEST_VERSION: 0.9.67
    steps:
    - uses: actions/checkout@v4
      with:
        submodules: true
    - uses: ./.github/actions/install-rust
      with:
        toolchain: wasmtime-ci-pinned-nightly
    - run: rustup component add rust-src miri
    - uses: actions/cache@v4
      with:
        path: ${{ runner.tool_cache }}/cargo-nextest
        key: cargo-nextest-bin-${{ env.CARGO_NEXTEST_VERSION }}
    - run: echo "${{ runner.tool_cache }}/cargo-nextest/bin" >> $GITHUB_PATH
    - run: cargo install --root ${{ runner.tool_cache }}/cargo-nextest --version ${{ env.CARGO_NEXTEST_VERSION }} cargo-nextest --locked
    - run: |
        cargo miri nextest run -j4 --no-fail-fast -p ${{ matrix.crate }}
      env:
        MIRIFLAGS: -Zmiri-strict-provenance

    # common logic to cancel the entire run if this job fails
    - run: gh run cancel ${{ github.run_id }}
      if: failure() && github.event_name != 'pull_request'
      env:
        GH_TOKEN: ${{ github.token }}

  # Perform release builds of `wasmtime` and `libwasmtime.so`. Builds a variety
  # of platforms and architectures and then uploads the release artifacts to
  # this workflow run's list of artifacts.
  #
  # Note that the full matrix is computed by `ci/build-build-matrix.js`.
  build:
    needs: determine
    if: needs.determine.outputs.run-full
    name: Release build for ${{ matrix.build }}
    runs-on: ${{ matrix.os }}
    strategy:
      fail-fast: ${{ github.event_name != 'pull_request' }}
      matrix: ${{ fromJson(needs.determine.outputs.build-matrix) }}
    steps:
    - uses: actions/checkout@v4
      with:
        submodules: true

    - uses: ./.github/actions/install-rust
      with:
        toolchain: ${{ matrix.rust }}
    - run: |
        rustup component add rust-src
        rustup target add ${{ matrix.target }}

    # On one builder produce the source tarball since there's no need to produce
    # it everywhere
    - run: ./ci/build-src-tarball.sh
      if: matrix.build == 'x86_64-linux'
    - uses: ./.github/actions/binary-compatible-builds
      with:
        name: ${{ matrix.build }}

    - uses: ./.github/actions/android-ndk
      if: contains(matrix.target, 'android')
      with:
        target: ${{ matrix.target }}

    - run: $CENTOS ./ci/build-release-artifacts.sh "${{ matrix.build }}" "${{ matrix.target }}"

    # Assemble release artifacts appropriate for this platform, then upload them
    # unconditionally to this workflow's files so we have a copy of them.
    - run: ./ci/build-tarballs.sh "${{ matrix.build }}" "${{ matrix.target }}"

    - uses: actions/upload-artifact@v4
      with:
        name: bins-${{ matrix.build }}
        path: dist

    # common logic to cancel the entire run if this job fails
    - run: gh run cancel ${{ github.run_id }}
      if: failure() && github.event_name != 'pull_request'
      env:
        GH_TOKEN: ${{ github.token }}

  # This is a "join node" which depends on all prior workflows. The merge queue,
  # for example, gates on this to ensure that everything has executed
  # successfully.
  #
  # Note that this is required currently for odd reasons with github. Notably
  # the set of checks to enter the merge queue and leave the merge queue must
  # be the same which means that the "build" step for example shows as skipped
  # for PRs but expands to many different steps for merge-queue-based PRs. That
  # means that for that step there's no single name to gate on, so it's required
  # to have a "join" node here which joins everything.
  #
  # Note that this currently always runs to always report a status, even on
  # cancellation and even if dependency steps fail. Each dependency tries to
  # cancel the whole run if it fails, so if a test matrix entry fails, for
  # example, it cancels the build matrix entries too. This step then tries to
  # fail on cancellation to ensure that the dependency failures are propagated
  # correctly.
  ci-status:
    name: Record the result of testing and building steps
    runs-on: ubuntu-latest
    needs:
      - test
      - test_capi
      - test_debug_dwarf
      - test_fuzzing
      - test_wasi_nn
      - test_nightly
      - build
      - rustfmt
      - clangformat
      - cargo_deny
      - cargo_vet
      - doc
      - micro_checks
      - monolith_checks
      - checks_winarm64
      - bench
      - meta_deterministic_check
      - verify-publish
      - determine
      - miri
      - build-preview1-component-adapter
      - build-preview1-component-adapter-provider
      - build-wasmtime-target-wasm32
      - test-min-platform-example
      - check_js
    if: always()
    steps:
    - name: Successful test and build
      if: ${{ !(contains(needs.*.result, 'failure')) }}
      run: exit 0
    - name: Failing test and build
      if: ${{ contains(needs.*.result, 'failure') }}
      run: exit 1
    - name: Report failure on cancellation
      if: ${{ contains(needs.*.result, 'cancelled') || cancelled() }}
      run: exit 1

  # The purpose of this jobs is to watch for changes on the `release-*`
  # branches of this repository and look for the term
  # "automatically-tag-and-release-this-commit" within merged PRs/commits. Once
  # that term is found the current version of `Cargo.toml`, the `wasmtime-cli`
  # Cargo.toml, is created as a tag and the tag is pushed to the repo.
  # Currently the tag is created through the GitHub API with an access token to
  # ensure that CI is further triggered for the tag itself which performs the
  # full release process.
  #
  # Note that this depends on the `ci-status` step above which is the "join"
  # point of this workflow for when everything succeeds. the purpose of that is
  # so that the tag is only created after the aftifacts have been uploaded for
  # this workflow as the `publish-artifacts.yml` workflow will download these
  # artifacts and then publish them to the tag.
  push-tag:
    runs-on: ubuntu-latest
    needs: ci-status
    if: |
      always()
      && needs.ci-status.result == 'success'
      && github.event_name == 'push'
      && startsWith(github.ref, 'refs/heads/release-')
      && github.repository == 'bytecodealliance/wasmtime'
    steps:
    - uses: actions/checkout@v4
      with:
        submodules: true
        fetch-depth: 0
    - name: Test if tag is needed
      run: |
        git log ${{ github.event.before }}...${{ github.event.after }} | tee main.log
        version=$(grep '^version =' Cargo.toml | head -n 1 | sed 's/.*"\(.*\)"/\1/')
        echo "version: $version"
        echo "version=$version" >> $GITHUB_OUTPUT
        echo "sha=$(git rev-parse HEAD)" >> $GITHUB_OUTPUT
        if grep -q "automatically-tag-and-release-this-commit" main.log; then
          echo push-tag
          echo "push_tag=yes" >> $GITHUB_OUTPUT
        else
          echo no-push-tag
          echo "push_tag=no" >> $GITHUB_OUTPUT
        fi
      id: tag
    - name: Push the tag
      run: |
        git_refs_url=$(jq .repository.git_refs_url $GITHUB_EVENT_PATH | tr -d '"' | sed 's/{\/sha}//g')
        curl -iX POST $git_refs_url \
          -H "Authorization: token ${{ secrets.PERSONAL_ACCESS_TOKEN }}" \
          -d @- << EOF
        {
          "ref": "refs/tags/v${{ steps.tag.outputs.version }}",
          "sha": "${{ steps.tag.outputs.sha }}"
        }
        EOF
      if: steps.tag.outputs.push_tag == 'yes'<|MERGE_RESOLUTION|>--- conflicted
+++ resolved
@@ -431,17 +431,9 @@
     # Checks for no_std support, ensure that crates can build on a no_std
     # target
     - run: rustup target add x86_64-unknown-none
-<<<<<<< HEAD
-    - run: |
-        cargo check -p wasmtime --no-default-features --features runtime,gc,component-model
-        cargo check -p cranelift-control --no-default-features
-        cargo check -p cranelift-codegen --no-default-features --features all-arch,trace-log
-      env:
-        CARGO_BUILD_TARGET: x86_64-unknown-none
-=======
     - run: cargo check --target x86_64-unknown-none -p wasmtime --no-default-features --features runtime,gc,component-model
     - run: cargo check --target x86_64-unknown-none -p cranelift-control --no-default-features
->>>>>>> 488e5056
+    - run: cargo check --target x86_64-unknown-none -p cranelift-codegen --no-default-features --features all-arch,trace-log
 
     # Check that wasmtime compiles with panic=abort since there's some `#[cfg]`
     # for specifically panic=abort there.
